--- conflicted
+++ resolved
@@ -253,15 +253,14 @@
                                 "description": "This setting can be used to override the armToolchainPath user setting for a particular launch configuration. This should be the path where arm-none-eabi-gdb and arm-none-eabi-objdump are located.",
                                 "type": "string"
                             },
-<<<<<<< HEAD
+                            "toolchainPrefix": {
+                                "default": null,
+                                "description": "This setting can be used to override the toolchainPrefix user setting for a particular launch configuration.",
+                                "type": "string"
+                            },
                             "serverpath": {
                                 "default": null,
                                 "description": "This setting can be used to override the gdb-server path user/workspace setting for a particular launch configuration. It is the full pathname to the executable or name of executable if it is in your PATH",
-=======
-                            "toolchainPrefix": {
-                                "default": null,
-                                "description": "This setting can be used to override the toolchainPrefix user setting for a particular launch configuration.",
->>>>>>> 1c2dc38a
                                 "type": "string"
                             },
                             "executable": {
@@ -765,15 +764,14 @@
                                 "description": "This setting can be used to override the armToolchainPath user setting for a particular launch configuration. This should be the path where arm-none-eabi-gdb and arm-none-eabi-objdump are located.",
                                 "type": "string"
                             },
-<<<<<<< HEAD
+                            "toolchainPrefix": {
+                                "default": null,
+                                "description": "This setting can be used to override the toolchainPrefix user setting for a particular launch configuration.",
+                                "type": "string"
+                            },
                             "serverpath": {
                                 "default": null,
                                 "description": "This setting can be used to override the gdb-server path user/workspace setting for a particular launch configuration. It is the full pathname to the executable or name of executable if it is in your PATH",
-=======
-                            "toolchainPrefix": {
-                                "default": null,
-                                "description": "This setting can be used to override the toolchainPrefix user setting for a particular launch configuration.",
->>>>>>> 1c2dc38a
                                 "type": "string"
                             },
                             "executable": {
