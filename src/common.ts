--- conflicted
+++ resolved
@@ -27,7 +27,6 @@
 	}
 }
 
-<<<<<<< HEAD
 export function makeObjectFromArrays(arrays: any[]) {
 	let obj = {};
 	arrays.forEach((arr, index) => {
@@ -36,7 +35,8 @@
 		obj[key] = value;
 	});
 	return obj;
-=======
+}
+
 export class TelemetryEvent extends Event implements DebugProtocol.Event {
 	body: {
 		event: string,
@@ -49,5 +49,4 @@
 		let body = { event: event, parameters: parameters, measures: measures };
 		super('record-telemetry-event', body);
 	}
->>>>>>> 08b57c0e
 }