import * as vscode from 'vscode';
import { hexFormat } from './utils';

export class MemoryContentProvider implements vscode.TextDocumentContentProvider {
<<<<<<< HEAD
    public provideTextDocumentContent(uri: vscode.Uri, token: vscode.CancellationToken): Thenable<string> {
        return new Promise((resolve, reject) => {
            const highlightAt = -1;
            const query = this.parseQuery(uri.query);
            
            const address: number = query['address'].startsWith('0x') ? parseInt(query['address'].substring(2), 16) : parseInt(query['address'], 10);
            const length: number = query['length'].startsWith('0x') ? parseInt(query['length'].substring(2), 16) : parseInt(query['length'], 10);
            
            vscode.debug.activeDebugSession.customRequest('read-memory', { address: address, length: length || 32 }).then((data) => {
                const bytes = data.bytes;
                
                let lineAddress = address - (address % 16);
                const lineLength = 16;
                const offset = address - lineAddress;
=======
	private _onDidChange = new vscode.EventEmitter<vscode.Uri>();
	readonly onDidChange = this._onDidChange.event;

	provideTextDocumentContent(uri: vscode.Uri): Thenable<string> {
		return new Promise((resolve, reject) => {
			let highlightAt = -1;
			let query = this.parseQuery(uri.query);
			
			let address: number = query['address'].startsWith('0x') ? parseInt(query['address'].substring(2), 16) : parseInt(query['address'], 10);
			let length: number = query['length'].startsWith('0x') ? parseInt(query['length'].substring(2), 16) : parseInt(query['length'], 10);
			
			vscode.debug.activeDebugSession.customRequest('read-memory', { address: address, length: length || 32 }).then((data) => {
				let bytes = data.bytes;
				
				let lineAddress = address - (address % 16);
				let lineLength = 16;
				let offset = address - lineAddress;
>>>>>>> 7813467f

                let output = '';
                output += '  Offset: 00 01 02 03 04 05 06 07 08 09 0A 0B 0C 0D 0E 0F 	\n';
                output += hexFormat(lineAddress, 8, false) + ': ';

                let lineend = '';

                for (let i = 0; i < offset; i++) { output += '   '; lineend += ' '; }

                for (let i = 0; i < length; i++) {
                    const byte = bytes[i];
                    output += hexFormat(byte, 2, false).toUpperCase() + ' ';
                    if (byte <= 32 || (byte >= 127 && byte <= 159)) {
                        lineend += '.';
                    }
                    else {
                        lineend	+= String.fromCharCode(bytes[i]);
                    }

                    if ((address + i) % 16 === 15 && i < length - 1) {
                        output += '  ' + lineend;
                        lineend = '';
                        output += '\n';
                        lineAddress += 16;
                        output += hexFormat(lineAddress, 8, false) + ': ';
                    }
                }

                const endaddress = address + length;
                const extra = (16 - (endaddress % 16)) % 16;

                for (let i = 0; i < extra; i++) { output += '   '; }
                output += '  ' + lineend;
                output += '\n';

                resolve(output);
            }, (error) => {
                vscode.window.showErrorMessage(`Unable to read memory from ${hexFormat(address, 8)} to ${hexFormat(address + length, 8)}`);
                reject(error.toString());
            });
        });
    }

<<<<<<< HEAD
    private parseQuery(queryString) {
        const query = {};
        const pairs = (queryString[0] === '?' ? queryString.substr(1) : queryString).split('&');
        for (const pairstr of pairs) {
            const pair = pairstr.split('=');
            query[decodeURIComponent(pair[0])] = decodeURIComponent(pair[1] || '');
        }
        return query;
    }
=======
	update(doc: vscode.TextDocument) {
		this._onDidChange.fire(doc.uri);
	}

	private parseQuery(queryString) {
		var query = {};
		var pairs = (queryString[0] === '?' ? queryString.substr(1) : queryString).split('&');
		for (var i = 0; i < pairs.length; i++) {
			var pair = pairs[i].split('=');
			query[decodeURIComponent(pair[0])] = decodeURIComponent(pair[1] || '');
		}
		return query;
	}
>>>>>>> 7813467f
}<|MERGE_RESOLUTION|>--- conflicted
+++ resolved
@@ -2,8 +2,11 @@
 import { hexFormat } from './utils';
 
 export class MemoryContentProvider implements vscode.TextDocumentContentProvider {
-<<<<<<< HEAD
-    public provideTextDocumentContent(uri: vscode.Uri, token: vscode.CancellationToken): Thenable<string> {
+    // tslint:disable-next-line:variable-name
+    private _onDidChange = new vscode.EventEmitter<vscode.Uri>();
+    public readonly onDidChange = this._onDidChange.event;
+
+    public provideTextDocumentContent(uri: vscode.Uri): Thenable<string> {
         return new Promise((resolve, reject) => {
             const highlightAt = -1;
             const query = this.parseQuery(uri.query);
@@ -17,25 +20,6 @@
                 let lineAddress = address - (address % 16);
                 const lineLength = 16;
                 const offset = address - lineAddress;
-=======
-	private _onDidChange = new vscode.EventEmitter<vscode.Uri>();
-	readonly onDidChange = this._onDidChange.event;
-
-	provideTextDocumentContent(uri: vscode.Uri): Thenable<string> {
-		return new Promise((resolve, reject) => {
-			let highlightAt = -1;
-			let query = this.parseQuery(uri.query);
-			
-			let address: number = query['address'].startsWith('0x') ? parseInt(query['address'].substring(2), 16) : parseInt(query['address'], 10);
-			let length: number = query['length'].startsWith('0x') ? parseInt(query['length'].substring(2), 16) : parseInt(query['length'], 10);
-			
-			vscode.debug.activeDebugSession.customRequest('read-memory', { address: address, length: length || 32 }).then((data) => {
-				let bytes = data.bytes;
-				
-				let lineAddress = address - (address % 16);
-				let lineLength = 16;
-				let offset = address - lineAddress;
->>>>>>> 7813467f
 
                 let output = '';
                 output += '  Offset: 00 01 02 03 04 05 06 07 08 09 0A 0B 0C 0D 0E 0F 	\n';
@@ -79,29 +63,17 @@
         });
     }
 
-<<<<<<< HEAD
+    public update(doc: vscode.TextDocument) {
+        this._onDidChange.fire(doc.uri);
+    }
+
     private parseQuery(queryString) {
         const query = {};
         const pairs = (queryString[0] === '?' ? queryString.substr(1) : queryString).split('&');
-        for (const pairstr of pairs) {
-            const pair = pairstr.split('=');
+        for (const pairstring of pairs) {
+            const pair = pairstring.split('=');
             query[decodeURIComponent(pair[0])] = decodeURIComponent(pair[1] || '');
         }
         return query;
     }
-=======
-	update(doc: vscode.TextDocument) {
-		this._onDidChange.fire(doc.uri);
-	}
-
-	private parseQuery(queryString) {
-		var query = {};
-		var pairs = (queryString[0] === '?' ? queryString.substr(1) : queryString).split('&');
-		for (var i = 0; i < pairs.length; i++) {
-			var pair = pairs[i].split('=');
-			query[decodeURIComponent(pair[0])] = decodeURIComponent(pair[1] || '');
-		}
-		return query;
-	}
->>>>>>> 7813467f
 }