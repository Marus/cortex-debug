--- conflicted
+++ resolved
@@ -102,22 +102,15 @@
                                             node.format = s.format;
                                         }
                                     });
-<<<<<<< HEAD
 
                                     this.peripherials.sort(PeripheralNode.compare);
-=======
->>>>>>> c5e326dc
                                     this._onDidChangeTreeData.fire(undefined);
                                 }
                             }, (error) => {
 
                             });
                             this._onDidChangeTreeData.fire(undefined);
-<<<<<<< HEAD
-                            resolve();
-=======
                             resolve(undefined);
->>>>>>> c5e326dc
                             reporting.sendEvent('Peripheral View', 'Used', svdfile);
                         },
                         (e) => {
