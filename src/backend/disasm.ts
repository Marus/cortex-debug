import { Source } from '@vscode/debugadapter';
import { DebugProtocol } from '@vscode/debugprotocol';
import { hexFormat } from '../frontend/utils';
import { MI2 } from './mi2/mi2';
import { MINode } from './mi_parse';
import * as path from 'path';
import { GDBDebugSession } from '../gdb';
import { DisassemblyInstruction, ConfigurationArguments, ADAPTER_DEBUG_MODE, HrTimer } from '../common';
import { SymbolInformation } from '../symbols';
import { assert } from 'console';
import { MemoryRegion, SymbolNode } from './symbols';

function ConsoleLog(msg: any, ...params: any[]) {
    if (true) {
        console.log(msg, ...params);
    }
}

/*
** We currently have two disassembler interfaces. One that follows the DAP protocol and VSCode is the client
** for it. The other is the original that works on a function at a time and the client is our own extension.
** The former is new and unproven but has more features and not mature even for VSCode. The latter is more
** mature and limited in functionality
*/
interface  ProtocolInstruction extends DebugProtocol.DisassembledInstruction {
    pvtAddress: number;
    pvtInstructionBytes?: string;
}

interface DisasmRange {
    qStart: number;
    qEnd: number;
    verify: number;
    function?: SymbolNode;
}

interface DisasmRequest {
    response: DebugProtocol.DisassembleResponse;
    args: DebugProtocol.DisassembleArguments;
    request?: DebugProtocol.Request;
    resolve: any;
    reject: any;
}

class InstructionRange {
    public startAddress: number;        // Inclusive
    public endAddress: number;          // Exclusive
    // Definition of start and end to be consistent with gdb
    constructor(
        public instructions: ProtocolInstruction[])
    {
        this.instructions = Array.from(instructions);   // Make a shallow copy
        this.adjustBoundaries();
    }

    private adjustBoundaries() {
        const last = this.instructions.length > 0 ? this.instructions[this.instructions.length - 1] : null;
        if (last) {
            // this.startAddress = Math.min(this.startAddress, this.instructions[0].pvtAddress);
            // this.endAddress = Math.max(this.endAddress, last.pvtAddress + (last ? last.pvtInstructionBytes.length / 2 : 2));
            this.startAddress = this.instructions[0].pvtAddress;
            assert((last.pvtInstructionBytes.length % 3) === 2);
            this.endAddress = last.pvtAddress + (last.pvtInstructionBytes.length + 1) / 3;
        }
    }

    public get span(): number {
        return this.endAddress - this.startAddress;
    }

    public isInsideRange(startAddr: number, endAddr: number) {
        if ((startAddr >= this.startAddress) && (endAddr <= this.endAddress)) {
            return true;
        }
        return false;
    }

    public isOverlappingRange(startAddress: number, endAddress: number) {     // Touching is overlapping
        const length = endAddress - startAddress;
        const s = Math.min(this.startAddress, startAddress);
        const e = Math.max(this.endAddress, endAddress);
        const l = e - s;
        if (l > (this.span + length)) {
            // combined length is greather than the sum of two lengths
            return false;
        }
        return true;
    }

    public findInstrIndex(address: number): number {
        const len = this.instructions.length;
        for (let ix = 0; ix < len ; ix++ ) {
            if (this.instructions[ix].pvtAddress === address) {
                return ix;
            }
        }
        return -1;
    }

    public findNearbyLowerInstr(address: number, thresh: number): number {
        const lowerAddress = Math.max(0, address - thresh);
        for (let ix = this.instructions.length - 1; ix > 0 ; ix-- ) {
            const instrAddr = this.instructions[ix].pvtAddress;
            if ((instrAddr >= lowerAddress) && (instrAddr <= address)) {
                return instrAddr;
            }
        }
        return address;
    }

    public tryMerge(other: InstructionRange): boolean {
        if (!this.isOverlappingRange(other.startAddress, other.endAddress)) {
            return false;
        }

        // See if totally overlapping or adjacent
        if ((this.span === other.span) && (this.startAddress === other.startAddress)) {
            return true;                                        // They are identical
        } else if (this.endAddress === other.startAddress) {    // adjacent at end of this
            this.instructions = this.instructions.concat(other.instructions);
            this.adjustBoundaries();
            return true;
        } else if (other.endAddress === this.startAddress) {    // adjacent at end of other
            this.instructions = other.instructions.concat(this.instructions);
            this.adjustBoundaries();
            return true;
        }

        // They partially overlap
        const left  = (this.startAddress <= other.startAddress) ? this : other;
        const right = (this.startAddress <= other.startAddress) ? other : this;
        const lx = left.instructions.length - 1;
        const leftEnd = left.instructions[lx].pvtAddress;
        const numRight = right.instructions.length;
        for (let ix = 0; ix < numRight; ix++) {
            if (right.instructions[ix].pvtAddress === leftEnd) {
                const rInstrs = right.instructions.slice(ix + 1);
                left.instructions = left.instructions.concat(rInstrs);

                // Almost like a new item but modify in place
                this.instructions = left.instructions;
                this.adjustBoundaries();
                if (GdbDisassembler.debug) {
                    ConsoleLog('Merge @', this.instructions[lx - 1], this.instructions[lx], this.instructions[lx + 1]);
                }
                return true;
            }
        }
        // start/end addresses are original search ranges. According to that, the ranges overlap. But
        // the actual instructions may not overlap or even abut
        return false;
    }

    public shallowCopy(): InstructionRange {
        return new InstructionRange(this.instructions);
    }

    public forceMerge(other: InstructionRange) {
        if (this.tryMerge(other)) {
            return;
        }
        if (this.startAddress < other.startAddress) {
            this.instructions = this.instructions.concat(other.instructions);
        } else {
            this.instructions = other.instructions.concat(this.instructions);
        }
        this.adjustBoundaries();
    }
}

class DisassemblyReturn {
    constructor(public instructions: ProtocolInstruction[], public foundAt: number, makeCopy = true) {
        // We only want to return a copy so the caches are not corrupted
        this.instructions = makeCopy ? Array.from(this.instructions) : this.instructions;
    }
}

export class GdbDisassembler {
    public static debug: boolean = true;    // TODO: Remove this once stable. Merge with showDevDebugOutput
    public doTiming = true;
    private maxInstrSize = 4;       // We only support ARM devices and that too 32-bit. But we got users with RISC, so need to check
    private minInstrSize = 2;
    private instrMultiple = 2;      // granularity of instruction sizes, used to increment/decrement startAddr looking for instr. alignment
    private cache: InstructionRange[] = [];
    public memoryRegions: MemoryRegion[];

    constructor(public gdbSession: GDBDebugSession, public launchArgs: ConfigurationArguments) {
        if (launchArgs.showDevDebugOutput && (launchArgs.showDevDebugOutput !== ADAPTER_DEBUG_MODE.NONE)) {
            GdbDisassembler.debug = true;       // Can't turn it off, once enabled. Intentional
        }
    }

    public get miDebugger(): MI2 {
        return this.gdbSession.miDebugger;
    }

    private handleMsg(type: string, str: string) {
        this.gdbSession.handleMsg(type, str);
    }

    protected isRangeInValidMem(startAddress: number, endAddress: number): boolean {
        for (const region of this.gdbSession.symbolTable.memoryRegions) {
            if (region.inVmaRegion(startAddress) && region.inVmaRegion(endAddress)) {
                return true;
            } else if (region.inLmaRegion(startAddress) && region.inLmaRegion(endAddress)) {
                return true;
            }
        }
        return false;
    }

    protected isValidAddr(addr: number) {
        for (const region of this.gdbSession.symbolTable.memoryRegions) {
            if (region.inVmaRegion(addr) || region.inLmaRegion(addr)) {
                return true;
            }
        }
        return false;
    }

    protected getMemFlagForAddr(addr: number) {
        return this.isValidAddr(addr) ? '' : '?? ';
    }

    private async getMemoryRegions() {
        if (this.memoryRegions) {
            return;
        }
        try {
            this.memoryRegions = [];
            this.miDebugger.startCaptureConsole();
            await this.miDebugger.sendCommand('interpreter-exec console "info mem"');
            const str = this.miDebugger.endCaptureConsole();
            let match: RegExpExecArray;
            const regex = RegExp(/^[0-9]+\s+([^\s])\s+(0x[0-9a-fA-F]+)\s+(0x[0-9a-fA-F]+)\s+([^\r\n]*)/mgi);
            // Num Enb  Low Addr   High Addr  Attrs 
            // 1   y  	0x10000000 0x10100000 flash blocksize 0x200 nocache
            while (match = regex.exec(str)) {
                const [flag, lowAddr, highAddr, attrsStr] = match.slice(1, 5);
                if (flag === 'y') {
                    const nHighAddr = parseInt(highAddr);
                    const nlowAddr = parseInt(lowAddr);
                    const attrs = attrsStr.split(/\s+/g);
                    const name = `GdbInfo${this.memoryRegions.length}`;
                    this.memoryRegions.push(new MemoryRegion(name, nHighAddr - nlowAddr, nlowAddr, nlowAddr, attrs));
                }
            }
        } catch (e) {
            this.handleMsg('log', `Error: ${e.toString()}`);
        }
        const fromGdb = this.memoryRegions.length;
        // There is a caveat here. Adding regions from executables is not reliable when you have PIC
        // (Position Independent Code) -- so far have not seen such a thing but it is possible
        this.memoryRegions = this.memoryRegions.concat(this.gdbSession.symbolTable.memoryRegions);

        if (this.memoryRegions.length > 0) {
            this.handleMsg('log', 'Note: We detected the following memory regions as valid using gdb "info mem" and "objdump -h"\n');
            this.handleMsg('log', '    This information is used to adjust bounds only when normal disassembly fails.\n');
            const hdrs = ['Size', 'VMA Beg', 'VMA End', 'LMA Beg', 'LMA End'].map((x: string) => x.padStart(10));
            const line = ''.padEnd(80, '=') + '\n';
            this.handleMsg('stdout', line);
            this.handleMsg('stdout', '  Using following memory regions for disassembly\n');
            this.handleMsg('stdout', line);
            this.handleMsg('stdout', hdrs.join('') + '  Attributes\n');
            this.handleMsg('stdout', line);
            let count = 0;
            for (const r of this.memoryRegions) {
                if (count++ === fromGdb) {
                    this.handleMsg('stdout', '  '.padEnd(80, '-') + '\n');
                }
                const vals = [r.size, r.vmaStart, r.vmaEnd - 1, r.lmaStart, r.lmaEnd - 1].map((v) => hexFormat(v, 8, false).padStart(10));
                if (r.vmaStart === r.lmaStart) {
                    vals[3] = vals[4] = '  '.padEnd(10, '-');
                }
                const attrs = ((count > fromGdb) ? `(${r.name}) ` : '') + r.attrs.join(' ');
                this.handleMsg('stdout', vals.join('') + '  ' + attrs + '\n');
            }
            this.handleMsg('stdout', line);
        }
    }

    private clipLow(base: number, addr: number): number {
        for (const region of this.memoryRegions) {
            if (region.inVmaRegion(base)) {
                return region.inVmaRegion(addr) ? addr : region.vmaStart;
            }
            if (region.inLmaRegion(base)) {
                return region.inLmaRegion(addr) ? addr : region.lmaStart;
            }
        }
        return addr;
    }

    private clipHigh(base: number, addr: number): number {
        for (const region of this.memoryRegions) {
            if (region.inVmaRegion(base)) {
                return region.inVmaRegion(addr) ? addr : region.vmaEnd;
            }
            if (region.inLmaRegion(base)) {
                return region.inLmaRegion(addr) ? addr : region.lmaEnd;
            }
        }
        return addr;
    }

    private parseDisassembleResults(result: MINode, validationAddr: number, entireRangeGood: boolean): DisassemblyReturn {
        interface ParseSourceInfo {
            source: Source;
            startLine: number;
            endLine: number;
        }
        const parseIntruction = (miInstr: MINode, srcInfo?: ParseSourceInfo) => {
            const address = MINode.valueOf(miInstr, 'address') as string || '0x????????';
            const fName = MINode.valueOf(miInstr, 'func-name') as string || undefined;
            const offset = parseInt(MINode.valueOf(miInstr, 'offset') || '0');
            const ins = MINode.valueOf(miInstr, 'inst');
            const opcodes = MINode.valueOf(miInstr, 'opcodes') as string || '';
            const nAddress = parseInt(address);
            // If entire range is valid, use that info but otherwise check specifically for this address
            const flag = entireRangeGood ? '' : this.getMemFlagForAddr(nAddress);
            const useInstr = (opcodes.replace(/\s/g, '')).padEnd(2 * this.maxInstrSize + 2) + flag + ins;
            const sym = fName ? '<' + (fName.length > 22 ? '..' + fName.substring(fName.length - 20) : fName) + `+${offset}>` : undefined;
            const instr: ProtocolInstruction = {
                address: address,
                pvtAddress: nAddress,
                instruction: useInstr,
                // VSCode doesn't do anything with 'symbol'
                symbol: fName,
                // symbol: fName ? `<${fName}+${offset === undefined ? '??' : offset}>` : undefined,
                // The UI is not good when we provide this using `instructionBytes` but we need it
                pvtInstructionBytes: opcodes
            };
            if (sym) {
                instr.instructionBytes = sym;
            }
            if (srcInfo) {
                instr.location = srcInfo.source;
                instr.line = srcInfo.startLine;
                instr.endLine = srcInfo.endLine;
            }
    
            if (validationAddr === nAddress) {
                foundIx = instructions.length;
            }
            instructions.push(instr);
        };
    
        let srcCount = 0;
        let asmCount = 0;
        let foundIx = -1;
        const instructions: ProtocolInstruction[] = [];
        const asmInsns = result.result('asm_insns') || [];
        // You can have all non-source instructions, all source instructions or a mix where within
        // the source instructions, you can have instructions without source. I have not seen a mix
        // of 'src_and_asm_line' and naked ones as if we did not ask for source info. But, I have
        // seen records of 'src_and_asm_line' with no source info. Understandably, it can happen
        // due to compiler optimizations and us asking for a random range where insructions from
        // different object files are in the same area and compiled differently. None of this documented
        // though. Looked at gdb-source and actually saw what i documented above.
        let lastLine = 0;
        let lastPath = '';
        for (const srcLineVal of asmInsns) {
            if (srcLineVal[0] !== 'src_and_asm_line') {
                // When there is no source/line information, then  'src_and_asm_line' don't
                // exist and it will look like a request that was made without source information
                // It is not clear that there will be a mix of plan instructions and ones with
                // source info. Not documented. Even the fact that you ask for source info
                // and you get something quite different in schema is not documented
                // parseIntruction(srcLineVal, undefined, undefined);
                parseIntruction(srcLineVal);
                lastPath = ''; lastLine = 0;
                asmCount++;
            } else {
                const props = srcLineVal[1];
                const file = MINode.valueOf(props, 'file');
                const fsPath = MINode.valueOf(props, 'fullname') || file;
                const line = parseInt(MINode.valueOf(props, 'line') || '1');
                const insns = MINode.valueOf(props, 'line_asm_insn') || [];
                const src = fsPath ? new Source(path.basename(fsPath), fsPath) : undefined;
                const args: ParseSourceInfo = {
                    source: src,
                    startLine: line,
                    endLine: line
                };
                if (fsPath && (lastPath === fsPath)) {
                    const gap = lastLine && (line > lastLine) ? Math.min(2, line - lastLine) : 0;
                    args.startLine = line - gap;
                    lastLine = line;
                } else {
                    lastLine = 0;
                    lastPath = fsPath;
                }
                for (const miInstr of insns) {
                    if (src) {
                        srcCount++;
                        parseIntruction(miInstr, args);
                    } else {
                        asmCount++;
                        parseIntruction(miInstr);
                    }
                }
            }
        }
        if (this.doTiming) {
            const total = srcCount + asmCount;
            this.handleMsg('log', `Debug: Found ${total} Instrunctions. ${srcCount} with source code, ${asmCount} without\n`);
        }
        return new DisassemblyReturn(instructions, foundIx, false);
    }

    protected getProtocolDisassembly(range: DisasmRange, args: DebugProtocol.DisassembleArguments): Promise<DisassemblyReturn>
    {
        let startAddress = range.qStart;
        let endAddress = range.qEnd;
        const validationAddr = range.verify;
        // To annotate questionable instructions. Too lazy to do on per instruction basis
        return new Promise<DisassemblyReturn>(async (resolve, reject) => {
            let adjustForMemEror = true;
            let iter = 0;
            const doWork = () => {
                let old = range.function ? null : this.findInCache(startAddress, endAddress);
                if (old) {
                    const foundIx = old.findInstrIndex(validationAddr);
                    if (foundIx < 0) {
                        reject(new Error(`Bad instruction cache. Could not find address ${validationAddr} that should have been found`));
                    } else {
                        resolve(new DisassemblyReturn(old.instructions, foundIx));
                    }
                    return;
                }

                const entireRangeGood = this.isRangeInValidMem(startAddress, endAddress);
                old = this.findInCache(startAddress, startAddress);
                if (old) {
                    // See if we have another instruction within 4 instructions of the start address
                    // Gdb can leave a bit of a gap from the last end instruction, so we need to
                    // cover that and the size of an instruction. 4 should cover it.
                    startAddress = old.findNearbyLowerInstr(startAddress, this.maxInstrSize * 4);
                }
                const end = endAddress + this.maxInstrSize; // Always get a little more. Could be a problem at the boundary
                const fName = range.function ? '-a ' + range.function.func.name : undefined;
                const cmd = 'data-disassemble ' + (fName || `-s ${hexFormat(startAddress)} -e ${hexFormat(end)}`) + ' -- 5';
                if (GdbDisassembler.debug) {
                    ConsoleLog('Actual request: ' + cmd);
                }
                if (this.doTiming) {
                    const count = range.function ? '' : `, ${end - startAddress} bytes`;
                    this.handleMsg('log', `Debug: Gdb command: -${cmd}${count}\n`);
                }
                this.miDebugger.sendCommand(cmd).then((result) => {
                    try {
                        const ret = this.parseDisassembleResults(result, validationAddr, entireRangeGood);
                        const foundIx = ret.foundAt;
                        if (foundIx < 0) {
                            if (GdbDisassembler.debug) {
                                const msg = `Could not disassemble at this address Looking for ${hexFormat(validationAddr)}: ${cmd} `;
                                ConsoleLog(msg, ret.instructions);
                            }
                            if ((startAddress >= this.instrMultiple) && (iter === 0)) {
                                iter++;
                                startAddress -= this.instrMultiple;      // Try again with this address
                                doWork();
                            } else {
                                reject(new Error(`Could not disassemble at this address ${hexFormat(validationAddr)} ` + JSON.stringify(args)));
                            }
                        } else {
                            const instrRange = new InstructionRange(ret.instructions);
                            this.addToCache(instrRange);
                            if (range.function && (instrRange.span > 0)) {
                                this.gdbSession.symbolTable.updateFunctionSize(range.function, instrRange.span);
                            }
                            resolve(ret);
                        }
                    }
                    catch (e) {
                        reject(e);
                    }
                }, (e) => {
                    this.handleMsg('log', `Error: GDB failed: ${e.toString()}\n`);
                    let doReject = true;
                    if ((iter === 0) && adjustForMemEror && this.isValidAddr(validationAddr)) {
                        adjustForMemEror = false;
                        const oldS = startAddress;
                        const oldE = endAddress;
                        startAddress = this.clipLow(validationAddr, startAddress);
                        endAddress = this.clipHigh(validationAddr, endAddress);
                        if ((oldS !== startAddress) || (oldE !== endAddress)) {
                            doReject = false;
                            const msg = 'Info: Recovering from failed disassembly. Adjusting start,end addresses' +
                                ` from ${hexFormat(oldS)},${hexFormat(oldE)} to ${hexFormat(startAddress)}, ${hexFormat(endAddress)}`;
                            this.handleMsg('log', msg + '\n');
                            if (GdbDisassembler.debug) {
                                ConsoleLog(msg);
                            }
                            doWork();
                        }
                    }
                    if (doReject) {
                        reject(e);
                    }
                });
            };
            doWork();
        });
    }

    private findInCache(startAddr: number, endAddr: number): InstructionRange {
        for (const old of this.cache) {
            if (old.isInsideRange(startAddr, endAddr)) {
                if (GdbDisassembler.debug) {
                    ConsoleLog('Instruction cache hit: ',
                        {startAddr: hexFormat(startAddr), endAddr: hexFormat(endAddr)}, old);
                }
                return old;
            }
        }
        // TODO: We should also look for things that are partially overlapping and adjust for the start/end lookups
        return null;
    }

    private addToCache(arg: InstructionRange) {
        for (let ix = 0; ix < this.cache.length;) {
            const old = this.cache[ix++];
            if (old.tryMerge(arg)) {
                // See if we can merge with next neighbor
                if ((ix < this.cache.length) && old.tryMerge(this.cache[ix])) {
                    this.cache.splice(ix, 1);
                }
                return;
            }
        }
        this.cache.push(arg);
        this.cache.sort((a, b) => a.startAddress - b.startAddress);
    }

    //
    // This is not normal disassembly. We have to conform to what VSCode expects even beyond
    // what the DAP spec says. This is how VSCode is working
    //
    // * They hinge off of the addresses reported during the stack trace that we gave them. Which btw, is a
    //   hex-string (memoryReference)
    // * Initially, they ask for 400 instructions with 200 instructions before and 200 after the frame PC address
    // * While it did (seem to) work if we return more than 400 instructions, that is violating the spec. and may not work
    //   so we have to return precisely the number of instruction demanded (not a request)
    // * Since this is all based on strings (I don't think they interpret the address string). Yet another
    //   reason why we have to be careful
    // * When you scroll just beyond the limits of what is being displayed, they make another request. They use
    //   the address string for the last (or first depending on direction) instruction previously returned by us
    //   as a base address for this request. Then they ask for +/- 50 instructions from that base address NOT
    //   including the base address.  But we use the instruction at the baseAddress to validate what we are returning
    //   since we know that was valid.
    // * All requests are in terms of instruction counts and not addresses (understandably from their POV)
    //
    // Other notes: We know that most ARM instructions are either 2 or 4 bytes. So we translate insruction counts
    // multiple of 4 bytes as worst case. We can easily go beyond the boundaries of the memory and at this point,
    // not sure what to do. Code can be anywhere in non-contiguous regions and we have no idea to tell what is even
    // valid.
    //
    public disassembleProtocolRequest(
        response: DebugProtocol.DisassembleResponse,
        args: DebugProtocol.DisassembleArguments,
        request?: DebugProtocol.Request): Promise<void>
    {
        if (args.memoryReference === undefined) {
            // This is our own request.
            return this.customDisassembleRequest(response, args);
        }
<<<<<<< HEAD

=======
>>>>>>> c6a258b0
        const seq = request?.seq;
        return new Promise((resolve, reject) => {
            if (GdbDisassembler.debug) {
                this.handleMsg('log', `Debug-${seq}: Enqueuing ${JSON.stringify(request)}\n`);
            }
            const req: DisasmRequest = {
                response: response,
                args: args,
                request: request,
                resolve: resolve,
                reject: reject
            };
            this.disasmRequestQueue.push(req);
            if (!this.disasmBusy) {
                this.runDisasmRequest();
            } else if (this.doTiming) {
                this.handleMsg('log', `Debug-${seq}: ******** Waiting for previous request to complete\n`);
            }
        });
    }

    // VSCode as a client, frequently makes duplicate requests, back to back before results for the first one are ready
    // As a result, older results are not in cache yet, we end up doing work that was not needed. It also happens
    // windows get re-arranged, during reset because we have back to back stops and in other situations. So, we
    // put things in a queue before starting work on the next item. Save quite a bit of work
    private disasmRequestQueue: DisasmRequest[] = [];
    private disasmBusy = false;
    private runDisasmRequest() {
        if (this.disasmRequestQueue.length > 0) {
            this.disasmBusy = true;
            const next = this.disasmRequestQueue.shift();
            this.disassembleProtocolRequest2(next.response, next.args, next.request).then(() => {
                this.disasmBusy = false;
                next.resolve();
                this.runDisasmRequest();
            }, (e) => {
                this.disasmBusy = false;
                next.reject(e);
                this.runDisasmRequest();
            });
        }
    }

    private disassembleProtocolRequest2(
        response: DebugProtocol.DisassembleResponse,
        args: DebugProtocol.DisassembleArguments,
        request?: DebugProtocol.Request): Promise<void>
    {
        return new Promise(async (resolve, reject) => {
            try {
                const seq = request?.seq;
                if (GdbDisassembler.debug) {
                    this.handleMsg('log', `Debug-${seq}: Dequeuing...\n`);
                    ConsoleLog('disassembleRequest: ', args);
                }
                await this.getMemoryRegions();

                const baseAddress = parseInt(args.memoryReference);
                const offset = args.offset || 0;
                const instrOffset = args.instructionOffset || 0;
                const timer = this.doTiming ? new HrTimer() : undefined;

                // What VSCode gives us can be a very random address, instrOffset can be a negative number
                // start address can be in the middle of an instruction. Glad we are not doing x86 instrs.
                let startAddr = Math.max(0, baseAddress + offset + (instrOffset * this.maxInstrSize));
                while ((startAddr % 8) !== 0) {     // Alight to 8 bytes. May only need 4 bytes for most processors we deal with
                    startAddr--;
                }
                const endAddr = startAddr + args.instructionCount * this.maxInstrSize;
                const trueStart = Math.max(0, Math.min(baseAddress - this.maxInstrSize, startAddr));
                const trueEnd = Math.max(baseAddress + this.maxInstrSize, endAddr);

                const ranges = this.findDisasmRanges(trueStart, trueEnd, baseAddress);
                const promises = ranges.map((r) => this.getProtocolDisassembly(r, args));
                const instrRanges = await Promise.all(promises);
                let all: InstructionRange;
                for (const r of instrRanges) {
                    const tmp = new InstructionRange(r.instructions);
                    if (!all) {
                        all = tmp;
                    } else {
                        all.forceMerge(tmp);
                    }
                }

                assert(offset === 0, 'VSCode using non-zero disassembly offset? Need to determine validation address. Please report this problem');
                let instrs = all.instructions;
                let foundIx = all.findInstrIndex(baseAddress);
                if (GdbDisassembler.debug) {
                    ConsoleLog(`Found ${instrs.length}. baseInstrIndex = ${foundIx}.`);
                    // ConsoleLog(instrs[foundIx]);
                    // ConsoleLog(instrs.map((x) => x.address));
                }
                if (foundIx < 0) {
                    throw new Error('Could not find an instruction at the baseAddress. Something is not right. Please report this problem');
                }
                // Spec says must have exactly `count` instructions. Kinda harsh but...gotta do it
                // These are corner cases that are hard to test. This would happen if we are falling
                // of an edge of a memory and VSCode is making requests we can't exactly honor. But,
                // if we have a partial match, do the best we can by padding
                let tmp = instrs.length > 0 ? instrs[0].pvtAddress : baseAddress;
                let nPad = (-instrOffset) - foundIx;
                const junk: ProtocolInstruction[] = [];
                for (; nPad > 0; nPad--) {          // Pad at the beginning
                    tmp -= this.minInstrSize;      // Yes, this can go negative
                    junk.push(dummyInstr(tmp));
                }
                if (junk.length > 0) {
                    instrs = junk.reverse().concat(instrs);
                    foundIx += junk.length;
                }

                const extra = foundIx + instrOffset;
                if (extra > 0) {            // Front heavy
                    instrs.splice(0, extra);
                    foundIx -= extra;       // Can go negative, thats okay
                }

                tmp = instrs[instrs.length - 1].pvtAddress;
                while (instrs.length < args.instructionCount) {
                    tmp += this.minInstrSize;
                    instrs.push(dummyInstr(tmp));
                }
                if (instrs.length > args.instructionCount) {    // Tail heavy
                    instrs.splice(args.instructionCount);
                }

                if (GdbDisassembler.debug) {
                    ConsoleLog(`Returning ${instrs.length} instructions of ${all.instructions.length} queried. baseInstrIndex = ${foundIx}.`);
                    // ConsoleLog(instrs.map((x) => x.address));
                    // ConsoleLog(instrs);
                    if ((foundIx >= 0) && (foundIx < instrs.length)) {
                        ConsoleLog(instrs[foundIx]);
                    } else if ((foundIx !== instrOffset) && (foundIx !== -instrOffset) && (foundIx !== (instrs.length + instrOffset))) {
                        console.error(`This may be a problem. Referenced index should be exactly ${instrOffset} off`);
                        ConsoleLog(instrs);
                    }
                }
                this.cleaupAndCheckInstructions(instrs);
                assert(instrs.length === args.instructionCount, `Instruction count did not match. Please reports this problem ${JSON.stringify(request)}`);
                response.body = {
                    instructions: instrs
                };
                if (this.doTiming) {
                    const ms = timer.createPaddedMs(3);
                    this.handleMsg('log', `Debug-${seq}: Elapsed time for Disassembly Request: ${ms} ms\n`);
                }
                this.gdbSession.sendResponse(response);
                resolve();
            }
            catch (e) {
                const msg = `Unable to disassemble: ${e.toString()}: ${JSON.stringify(request)}`;
                if (GdbDisassembler.debug) {
                    ConsoleLog(msg + '\n');
                }
                this.gdbSession.sendErrorResponsePub(response, 1, msg);
                resolve();
            }
        });

        function dummyInstr(tmp: number): ProtocolInstruction {
            return {
                address: hexFormat(tmp),
                instruction: '<mem-out-of-bounds>',
                pvtAddress: tmp
            };
        }
    }

    // We would love to do disassembly on a whole range. But frequently, GDB gives wrong 
    // information when there are gaps between functions. There is also a problem with functions
    // that do not have a size
    private findDisasmRanges(trueStart: number, trueEnd: number, baseAddress: number): DisasmRange[] {
        const doDbgPrint = false;
        const printFunc = (item: SymbolNode) => {
            if (doDbgPrint) {
                const file = item.func.parsedFile || '<unknown-file>';
                const msg = `(${hexFormat(item.low)}, ${item.low}), (${hexFormat(item.high)}, ${item.high}) ${item.func.name} ${file}`;
                this.handleMsg('stdout', msg + '\n');
                ConsoleLog(msg);
            }
        };

        if (doDbgPrint) {
            this.handleMsg('stdout', `${hexFormat(trueStart)}, ${hexFormat(trueEnd)} Search range\n`);
            this.handleMsg('stdout', '-'.repeat(80) + '\n');
        }
        const ret: DisasmRange[] = [];
        const functions = this.gdbSession.symbolTable.functionsAsTree.search(trueStart, trueEnd);
        let range: DisasmRange = {
            qStart: trueStart,
            qEnd: trueEnd,
            verify: baseAddress
        };
        ret.push(range);
        if (functions.length > 0) {
            let prev = functions[0];
            printFunc(prev);
            let high = prev.high + 1;
            let tooSmall = ((high - prev.low) < this.minInstrSize);
            range.qEnd = high;
            range.verify = range.qStart = prev.low;
            range.function = tooSmall ? prev : undefined;
            for (let ix = 1; ix < functions.length; ix++ ) {
                const item = functions[ix];
                if ((prev.low !== item.low) || (prev.high !== item.high)) { // Yes, duplicates are possible
                    const diff = item.low - high;
                    high = item.high + 1;
                    tooSmall = ((high - item.low) < this.minInstrSize);
                    if ((diff <= 0) && !tooSmall && !range.function) {
                        range.qEnd = high;      // extend the range
                    } else {
                        range = {       // Start a new range
                            qStart: item.low,
                            qEnd: high,
                            verify: item.low,
                            function: tooSmall ? item : undefined
                        };
                        ret.push(range);
                    }
                }
                printFunc(item);
                prev = item;
            }
            // For the last one, try to get until the end
            range.qEnd = Math.max(range.qEnd, trueEnd);
        }
        console.table(ret);
        return ret;
    }

    // Remove location information for any consecutive instructions having the
    // same location. This will remove lot of redundant source lines from presentation
    private cleaupAndCheckInstructions(instrs: ProtocolInstruction[]) {
        if (instrs.length > 0) {
            let prev = null;
            let count = 0;
            for (let ix = 0; ix < instrs.length; ix++ ) {
                const instr = instrs[ix];
                if (instr.pvtInstructionBytes) {
                    const nBytes = (instr.pvtInstructionBytes.length + 1) / 3;
                    if ((nBytes < this.minInstrSize) || (nBytes > this.maxInstrSize)) {
                        throw new Error(`Bad/corrupted disassembly (too many/few bytes? Please report this problem ${instr.address} ${instr.instruction}`);
                    }
                }
                if (prev && (instr.line === prev.line) && instr.location && prev.location && (instr.location.path === prev.location.path)) {
                    // If you remove too many instructions because the source line is same, then VSCode
                    // does not display any source for any line. Real threshold may be more than 10 but
                    // even visually, doesn't hurt to repeat
                    if (count < 10) {
                        // Don't modify the original source as they also exist in the cache. produce a copy
                        const copy = Object.assign({}, instr);
                        count++;
                        delete copy.location;
                        delete copy.line;
                        instrs[ix] = copy;
                    } else {
                        count = 0;
                    }
                } else {
                    count = 0;
                }
                prev = instr;
            }
        }
    }

    public async customDisassembleRequest(response: DebugProtocol.Response, args: any): Promise<void> {
        if (args.function) {
            try {
                const funcInfo: SymbolInformation = await this.getDisassemblyForFunction(args.function, args.file);
                response.body = {
                    instructions: funcInfo.instructions,
                    name: funcInfo.name,
                    file: funcInfo.parsedFile,
                    address: funcInfo.address,
                    length: funcInfo.length
                };
                this.gdbSession.sendResponse(response);
            }
            catch (e) {
                this.gdbSession.sendErrorResponsePub(response, 1, `Unable to disassemble: ${e.toString()}`);
            }
            return;
        }
        else if (args.startAddress) {
            try {
                let funcInfo = this.gdbSession.symbolTable.getFunctionAtAddress(args.startAddress);
                if (funcInfo) {
                    funcInfo = await this.getDisassemblyForFunction(funcInfo.name, funcInfo.parsedFile);
                    response.body = {
                        instructions: funcInfo.instructions,
                        name: funcInfo.name,
                        file: funcInfo.parsedFile,
                        address: funcInfo.address,
                        length: funcInfo.length
                    };
                    this.gdbSession.sendResponse(response);
                }
                else {
                    // tslint:disable-next-line:max-line-length
                    const instructions: DisassemblyInstruction[] = await this.getDisassemblyForAddresses(args.startAddress, args.length || 256);
                    response.body = { instructions: instructions };
                    this.gdbSession.sendResponse(response);
                }
            }
            catch (e) {
                this.gdbSession.sendErrorResponsePub(response, 1, `Unable to disassemble: ${e.toString()}`);
            }
            return;
        }
        else {
            this.gdbSession.sendErrorResponsePub(response, 1, 'Unable to disassemble; invalid parameters.');
        }
    }

    public async getDisassemblyForFunction(functionName: string, file?: string): Promise<SymbolInformation> {
        const symbol: SymbolInformation = this.gdbSession.symbolTable.getFunctionByName(functionName, file);

        if (!symbol) { throw new Error(`Unable to find function with name ${functionName}.`); }

        if (symbol.instructions) { return symbol; }

        const startAddress = symbol.address;
        const endAddress = symbol.address + symbol.length;

        // tslint:disable-next-line:max-line-length
        const result = await this.miDebugger.sendCommand(`data-disassemble -s ${hexFormat(startAddress)} -e ${hexFormat(endAddress)} -- 2`);
        const rawInstructions = result.result('asm_insns');
        const instructions: DisassemblyInstruction[] = rawInstructions.map((ri) => {
            const address = MINode.valueOf(ri, 'address');
            const functionName = MINode.valueOf(ri, 'func-name');
            const offset = parseInt(MINode.valueOf(ri, 'offset'));
            const inst = MINode.valueOf(ri, 'inst');
            const opcodes = MINode.valueOf(ri, 'opcodes');

            return {
                address: address,
                functionName: functionName,
                offset: offset,
                instruction: inst,
                opcodes: opcodes
            };
        });
        symbol.instructions = instructions;
        return symbol;
    }

    private async getDisassemblyForAddresses(startAddress: number, length: number): Promise<DisassemblyInstruction[]> {
        const endAddress = startAddress + length;

        // tslint:disable-next-line:max-line-length
        const result = await this.miDebugger.sendCommand(`data-disassemble -s ${hexFormat(startAddress)} -e ${hexFormat(endAddress)} -- 2`);
        const rawInstructions = result.result('asm_insns');
        const instructions: DisassemblyInstruction[] = rawInstructions.map((ri) => {
            const address = MINode.valueOf(ri, 'address');
            const functionName = MINode.valueOf(ri, 'func-name');
            const offset = parseInt(MINode.valueOf(ri, 'offset'));
            const inst = MINode.valueOf(ri, 'inst');
            const opcodes = MINode.valueOf(ri, 'opcodes');

            return {
                address: address,
                functionName: functionName,
                offset: offset,
                instruction: inst,
                opcodes: opcodes
            };
        });

        return instructions;
    }
}<|MERGE_RESOLUTION|>--- conflicted
+++ resolved
@@ -565,10 +565,6 @@
             // This is our own request.
             return this.customDisassembleRequest(response, args);
         }
-<<<<<<< HEAD
-
-=======
->>>>>>> c6a258b0
         const seq = request?.seq;
         return new Promise((resolve, reject) => {
             if (GdbDisassembler.debug) {
